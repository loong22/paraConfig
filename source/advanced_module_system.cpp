/********************************************************************
MIT License

Copyright (c) 2025 loong22

Permission is hereby granted, free of charge, to any person obtaining a copy
of this software and associated documentation files (the "Software"), to deal
in the Software without restriction, including without limitation the rights
to use, copy, modify, merge, publish, distribute, sublicense, and/or sell
copies of the Software, and to permit persons to whom the Software is
furnished to do so, subject to the following conditions:

The above copyright notice and this permission notice shall be included in all
copies or substantial portions of the Software.

THE SOFTWARE IS PROVIDED "AS IS", WITHOUT WARRANTY OF ANY KIND, EXPRESS OR
IMPLIED, INCLUDING BUT NOT LIMITED TO THE WARRANTIES OF MERCHANTABILITY,
FITNESS FOR A PARTICULAR PURPOSE AND NONINFRINGEMENT. IN NO EVENT SHALL THE
AUTHORS OR COPYRIGHT HOLDERS BE LIABLE FOR ANY CLAIM, DAMAGES OR OTHER
LIABILITY, WHETHER IN AN ACTION OF CONTRACT, TORT OR OTHERWISE, ARISING FROM,
OUT OF OR IN CONNECTION WITH THE SOFTWARE OR THE USE OR OTHER DEALINGS IN THE
SOFTWARE.
*********************************************************************/

#include "advanced_module_system.h"
#include "preGrid.h"
#include "solve.h"
#include "post.h"
#include <iostream>
#include <fstream>
#include <iomanip>
#include <filesystem>
#include <stdexcept>
#include <algorithm>

namespace ModuleSystem {

/**
 * @brief Defines possible actions that can be performed on modules.
 */
enum class ModuleAction {
    CREATE,    /**< Create a module */
    INITIALIZE,/**< Initialize a module */
    EXECUTE,   /**< Execute a module */
    RELEASE,   /**< Release a module */
    UNKNOWN    /**< Unknown action */
};

// 定义测试操作常量数组
const std::array<std::string, 4> LIFECYCLE_ACTIONS = {
    "create",      // 对应 LifecycleStage::CONSTRUCTED
    "initialize",  // 对应 LifecycleStage::INITIALIZED
    "execute",     // 对应 LifecycleStage::EXECUTED
    "release"      // 对应 LifecycleStage::RELEASED
};

/**
 * @brief Global vector to store the execution order of modules collected during validation.
 */
std::vector<ModuleExecInfo> collectedModules;

/**
 * @brief Converts a string to a ModuleAction enum value.
 * @param actionStr The string representation of the action.
 * @return The corresponding ModuleAction enum value, or UNKNOWN if not found.
 */
ModuleAction stringToModuleAction(const std::string& actionStr) {
    static const std::unordered_map<std::string, ModuleAction> actionMap = {
        {"create", ModuleAction::CREATE},
        {"initialize", ModuleAction::INITIALIZE},
        {"execute", ModuleAction::EXECUTE},
        {"release", ModuleAction::RELEASE}
    };
    auto it = actionMap.find(actionStr);
    return (it != actionMap.end()) ? it->second : ModuleAction::UNKNOWN;
}

/**
 * @brief Converts a LifecycleStage enum value to its string representation.
 * @param stage The LifecycleStage enum value.
 * @return A string representing the lifecycle stage.
 */
std::string LifecycleStageToString(LifecycleStage stage) {
    switch (stage) {
        case LifecycleStage::CONSTRUCTED: return "CONSTRUCTED";
        case LifecycleStage::INITIALIZED: return "INITIALIZED";
        case LifecycleStage::EXECUTED:    return "EXECUTED";
        case LifecycleStage::RELEASED:    return "RELEASED";
        default:                          return "UNKNOWN_STAGE (" + std::to_string(static_cast<int>(stage)) + ")";
    }
}

/**
 * @brief Creates a new instance of a module.
 * @param name The name of the module to create.
 * @param params The parameters to pass to the module's constructor.
 * @return A pointer to the created module instance.
 * @throws std::runtime_error If the module is not found or cannot be constructed.
 */
void* AdvancedRegistry::Create(const std::string& name, const nlohmann::json& params) {
    auto it = modules_.find(name);
    if (it == modules_.end()) {
        throw std::runtime_error("Module not found: " + name);
    }
    
    void* instance = it->second.construct(params);
    if (!instance) {
        throw std::runtime_error("Failed to construct module: " + name);
    }

    auto lifecycleIt = lifecycle_.find(instance);
    if (lifecycleIt != lifecycle_.end()) {
        LifecycleStage currentStage = std::get<1>(lifecycleIt->second);
        if (currentStage != LifecycleStage::RELEASED) {
            std::cout << "警告: 模块 " << std::get<0>(lifecycleIt->second) 
                      << " 当前状态为 " << LifecycleStageToString(currentStage) 
                      << "，但正在重新创建。" << std::endl;
        }
    }

    lifecycle_.insert({
        instance, 
        {name, LifecycleStage::CONSTRUCTED, it->second.type}
    });
    
    return instance;
}

/**
 * @brief Initializes a module instance.
 * @param mod Pointer to the module instance to initialize.
 * @throws std::runtime_error If the module is not in a valid state for initialization or not found in lifecycle map.
 */
void AdvancedRegistry::Initialize(void* mod) { 
    if (mod) {
        auto it = lifecycle_.find(mod);
        if (it != lifecycle_.end()) {
            LifecycleStage currentStage = std::get<1>(it->second);
            if (currentStage == LifecycleStage::RELEASED) {
                throw std::runtime_error("Module " + std::get<0>(it->second) + " is RELEASED and cannot be initialized. Current state: " + LifecycleStageToString(currentStage));
            }
            if (currentStage != LifecycleStage::CONSTRUCTED && currentStage != LifecycleStage::INITIALIZED && currentStage != LifecycleStage::EXECUTED) {
                throw std::runtime_error("Module " + std::get<0>(it->second) + " must be in CONSTRUCTED, INITIALIZED, or EXECUTED state to be initialized. Current state: " + LifecycleStageToString(currentStage));
            }
            modules_.at(std::get<0>(it->second)).initialize(mod);
            std::get<1>(it->second) = LifecycleStage::INITIALIZED;
        } else {
            throw std::runtime_error("Instance not found in lifecycle map for Initialize");
        }
    }
}

/**
 * @brief Executes a module instance.
 * @param mod Pointer to the module instance to execute.
 * @throws std::runtime_error If the module is not in a valid state for execution or not found in lifecycle map.
 */
void AdvancedRegistry::Execute(void* mod) { 
    if (mod) {
        auto it = lifecycle_.find(mod);
        if (it != lifecycle_.end()) {
            LifecycleStage currentStage = std::get<1>(it->second);
            if (currentStage != LifecycleStage::INITIALIZED && currentStage != LifecycleStage::EXECUTED) {
                throw std::runtime_error("Module " + std::get<0>(it->second) + " must be in INITIALIZED or EXECUTED state to be executed. Current state: " + LifecycleStageToString(currentStage));
            }
            modules_.at(std::get<0>(it->second)).execute(mod);
            std::get<1>(it->second) = LifecycleStage::EXECUTED;
        } else {
            throw std::runtime_error("Instance not found in lifecycle map for Execute");
        }
    }
}

/**
 * @brief Releases a module instance.
 * @param mod Pointer to the module instance to release.
 * @throws std::runtime_error If the module is already released, in an invalid state, or not found in lifecycle map.
 */
void AdvancedRegistry::Release(void* mod) { 
    if (mod) {
        auto it = lifecycle_.find(mod);
        if (it != lifecycle_.end()) {
            LifecycleStage currentStage = std::get<1>(it->second);
            if (currentStage == LifecycleStage::RELEASED) {
                throw std::runtime_error("Module " + std::get<0>(it->second) + " is already RELEASED and cannot be released again. Current state: " + LifecycleStageToString(currentStage));
            }
            if (currentStage != LifecycleStage::CONSTRUCTED && 
                currentStage != LifecycleStage::INITIALIZED && 
                currentStage != LifecycleStage::EXECUTED) {
                 throw std::runtime_error("Module " + std::get<0>(it->second) + " is in an invalid state for release: " + LifecycleStageToString(currentStage));
            }
            modules_.at(std::get<0>(it->second)).release(mod);
            std::get<1>(it->second) = LifecycleStage::RELEASED;
            lifecycle_.erase(mod);
        } else {
            throw std::runtime_error("Instance not found in lifecycle map for Release");
        }
    }
}

/**
 * @brief Checks for modules that have not been released.
 * @return A vector of strings describing the leaked modules.
 */
std::vector<std::string> AdvancedRegistry::checkLeakedModules() const {
    std::vector<std::string> leakedModules;
    for (const auto& [instance, lifecycleData] : lifecycle_) {
        const std::string& moduleName = std::get<0>(lifecycleData);
        LifecycleStage stage = std::get<1>(lifecycleData);
        if (stage != LifecycleStage::RELEASED) {
            leakedModules.push_back(moduleName + " (状态: " + LifecycleStageToString(stage) + ")");
        }
    }
    return leakedModules;
}

/**
 * @brief Constructor for engineContext.
 * @param reg Reference to the AdvancedRegistry.
 * @param engine Pointer to the Nestedengine, defaults to nullptr.
 */
engineContext::engineContext(AdvancedRegistry& reg, Nestedengine* engine) 
    : registry_(reg), engine_(engine) {}

/**
 * @brief Checks if the current engine can access a specific module.
 * @param moduleName The name of the module to check.
 * @return True if the engine can access the module, false otherwise.
 */   
bool engineContext::canAccessModule(const std::string& moduleName) const {
    // 如果是主引擎，允许访问所有模块
    if (engineName_ == "mainProcess") {
        return true;
    }
    
    // 如果模块未绑定到任何引擎，则所有引擎都可以访问它
    if (!EngineModuleMapping::instance().isModuleBoundToEngine(moduleName)) {
        return true;
    }
    
    // 获取模块所属引擎
    std::string moduleEngine = EngineModuleMapping::instance().getModuleEngine(moduleName);
    
    // 检查模块是否属于当前引擎或其子引擎
    auto& storage = ConfigurationStorage::instance();
    for (const auto& engine : storage.config["engine"]["enginePool"]) {
        if (engine["name"].get<std::string>() == engineName_) {
            // 检查模块是否直接属于该引擎
            if (moduleEngine == engineName_) {
                return true;
            }
            
            // 检查该引擎是否有子引擎
            if (engine.contains("subenginePool") && engine["subenginePool"].is_array()) {
                for (const auto& subEngine : engine["subenginePool"]) {
                    if (moduleEngine == subEngine.get<std::string>()) {
                        return true; // 模块属于子引擎
                    }
                }
            }
            break;
        }
    }
    
    return false;
}

/**
 * @brief Sets a parameter in the engine context.
 * @param name The name of the parameter.
 * @param value The value of the parameter.
 */
void engineContext::setParameter(const std::string& name, const nlohmann::json& value) {
    parameters_[name] = value;
}

/**
 * @brief Creates a new module instance.
 * @param name The name of the module to create.
 * @param params The parameters to pass to the module's constructor.
 * @return A pointer to the created module instance.
 * @throws std::runtime_error If the module cannot be created or already exists.
 */
void* engineContext::createModule(const std::string& name, const nlohmann::json& params) {
    if (!canAccessModule(name)) {
        std::string errorMsg = "访问控制错误: 引擎 '" + engineName_ + "' 尝试创建不属于其绑定工厂的模块 '" + name + "'";
        std::cerr << errorMsg << std::endl;
        exit(1);
    }

    if (modules_.count(name)) {
        std::cout << "警告: 模块 " << name << " 已存在。正在释放旧实例并创建新实例。" << std::endl;
        registry_.Release(modules_[name]);
        modules_.erase(name);
    }
    void* instance = registry_.Create(name, params);
    modules_[name] = instance;
    return instance;
}

/**
 * @brief Initializes a module by name.
 * @param name The name of the module to initialize.
 * @throws std::runtime_error If the module is not found.
 */
void engineContext::initializeModule(const std::string& name) {
    auto it = modules_.find(name);
    if (it != modules_.end()) {
        registry_.Initialize(it->second);
    } else {
        throw std::runtime_error("Module not found for initialize: " + name);
    }
}

/**
 * @brief Executes a module by name.
 * @param name The name of the module to execute.
 * @throws std::runtime_error If the module is not found.
 */
void engineContext::executeModule(const std::string& name) {
    auto it = modules_.find(name);
    if (it != modules_.end()) {
        registry_.Execute(it->second);
    } else {
        throw std::runtime_error("Module not found for execute: " + name);
    }
}

/**
 * @brief Releases a module by name.
 * @param name The name of the module to release.
 * @throws std::runtime_error If releasing the module fails.
 */
void engineContext::releaseModule(const std::string& name) {
    auto it = modules_.find(name);
    if (it != modules_.end()) {
        try {
            registry_.Release(it->second);
            modules_.erase(it);
        } catch (const std::exception& e) {
            std::cerr << "错误: 释放模块 '" << name << "' 失败: " << e.what() << std::endl;
            throw;
        }
    } else {
        std::cout << "错误: 尝试释放不存在的模块 '" << name 
                  << "'，可能该模块已经被释放或从未创建过" << std::endl;
        exit(1);
    }
}

/**
 * @brief Constructor for Nestedengine.
 * @param reg Reference to the AdvancedRegistry.
 */
Nestedengine::Nestedengine(AdvancedRegistry& reg) : registry_(reg) {}

/**
 * @brief Builds the engine with the given configuration.
 * @param config The configuration JSON object.
 */
void Nestedengine::Build(const nlohmann::json& config) {
    parameters_ = config;
}

/**
 * @brief Defines a new engine with the given name and function.
 * @param name The name of the engine.
 * @param Engine The function that defines the engine's behavior.
 */
void Nestedengine::defineengine(const std::string& name, 
                   std::function<void(engineContext&)> Engine) {
    enginePool_[name] = Engine;
}

/**
 * @brief Gets the engine pool.
 * @return A const reference to the engine pool.
 */
const auto& Nestedengine::getengines() const { 
    return enginePool_; 
}

/**
 * @brief 创建特定引擎的配置信息
 * @param engineName 引擎名称
 * @return 引擎特定的配置JSON对象
 */
nlohmann::json createEngineSpecificInfo(const std::string& engineName) {
    nlohmann::json engineInfo;
    engineInfo["engine"] = nlohmann::json::object();
    engineInfo["engine"]["enginePool"] = nlohmann::json::array();
    
    // 从全局引擎池中获取特定引擎信息
    auto fullEngineInfo = createengineInfo();
    
    // 查找指定的引擎
    for (auto& engine : fullEngineInfo["enginePool"]) {
        if (engine["name"] == engineName) {
            // 创建该引擎的特定信息
            engineInfo["engine"]["enginePool"].push_back(engine);
            
            // 处理子引擎
            if (engineName == "mainProcess" && engine.contains("subenginePool")) {
                // 主引擎只需要列出子引擎的基本信息，不包含子引擎的模块和子引擎的子引擎
                for (const auto& subEngineName : engine["subenginePool"]) {
                    for (auto& subEngine : fullEngineInfo["enginePool"]) {
                        if (subEngine["name"] == subEngineName) {
                            // 创建简化版本的子引擎信息
                            nlohmann::json simplifiedSubEngine;
                            simplifiedSubEngine["name"] = subEngine["name"];
                            simplifiedSubEngine["description"] = subEngine["description"];
                            simplifiedSubEngine["enabled"] = subEngine["enabled"];
                            engineInfo["engine"]["enginePool"].push_back(simplifiedSubEngine);
                            break;
                        }
                    }
                }
            } else if (engine.contains("subenginePool")) {
                // 非主引擎需要添加子引擎的完整信息
                for (const auto& subEngineName : engine["subenginePool"]) {
                    for (auto& subEngine : fullEngineInfo["enginePool"]) {
                        if (subEngine["name"] == subEngineName) {
                            engineInfo["engine"]["enginePool"].push_back(subEngine);
                            break;
                        }
                    }
                }
            }
            
            break;
        }
    }
    return engineInfo;
}

/**
 * @brief 生成所有引擎和模块的配置模板
 * @param baseDir 模板文件保存的基础目录
 */
void generateTemplateConfigs(const std::string& baseDir) {
    std::cout << "正在生成引擎和模块配置模板..." << std::endl;
    
    std::filesystem::path dirPath(baseDir);
    std::filesystem::create_directories(dirPath);

    nlohmann::json fullRegistryInfo = createRegistryInfo();
    nlohmann::json globalConfigSchema;
    for (const auto& mod : fullRegistryInfo["modules"]) {
        if (mod["name"] == "GlobalConfig") {
            globalConfigSchema = mod["parameters"];
            break;
        }
    }

    // 生成主引擎配置
    nlohmann::json mainConfig;
    mainConfig["config"] = nlohmann::json::object();
    // 从 GlobalConfig schema 生成默认的 GlobalConfig 对象
    if (!globalConfigSchema.is_null()) {
        mainConfig["config"]["GlobalConfig"] = nlohmann::json::object();
        for (auto it = globalConfigSchema.begin(); it != globalConfigSchema.end(); ++it) {
            if (it.value().contains("default")) {
                mainConfig["config"]["GlobalConfig"][it.key()] = it.value()["default"];
            }
        }
    } else {
        mainConfig["config"]["GlobalConfig"] = {
            {"solver", "SIMPLE"},
            {"maxIterations", 1000},
            {"convergenceCriteria", 1e-6},
            {"time_step", 0.01}
        };
        std::cerr << "警告: 未在 registry info 中找到 GlobalConfig schema，使用硬编码的默认值。" << std::endl;
    }
    
    mainConfig["engine"] = nlohmann::json::object();
    mainConfig["engine"]["enginePool"] = nlohmann::json::array();
 
    auto fullEngineInfo = createengineInfo(); // 假设这个函数返回所有引擎的定义
    for (const auto& engine : fullEngineInfo["enginePool"]) {
        if (engine["name"] == "mainProcess") {
            // 创建 engine 的副本，这样我们可以修改它
            nlohmann::json engineCopy = engine;
            
            // 确保 modules 数组存在
            if (!engineCopy.contains("modules") || !engineCopy["modules"].is_array()) {
                engineCopy["modules"] = nlohmann::json::array();
            }
            
            // 将 GlobalConfig 添加为模块
            nlohmann::json globalConfigModule;
            globalConfigModule["name"] = "GlobalConfig";
            globalConfigModule["enabled"] = true;
            
            // 将 GlobalConfig 模块添加到引擎的模块列表中
            engineCopy["modules"].push_back(globalConfigModule);
            
            // 将修改后的引擎定义添加到配置中
            mainConfig["engine"]["enginePool"].push_back(engineCopy);
            
            // 为 mainProcess 模板添加其直接模块的默认配置（如果需要）
            if (engineCopy.contains("modules")) {
                for (const auto& modInfo : engineCopy["modules"]) {
                    std::string moduleName = modInfo["name"].get<std::string>();
                    for (const auto& regModule : fullRegistryInfo["modules"]) {
                        if (regModule["name"] == moduleName && regModule.contains("parameters")) {
                            mainConfig["config"][moduleName] = nlohmann::json::object();
                            for (auto p_it = regModule["parameters"].begin(); p_it != regModule["parameters"].end(); ++p_it) {
                                if (p_it.value().contains("default")) {
                                    mainConfig["config"][moduleName][p_it.key()] = p_it.value()["default"];
                                }
                            }
                            break;
                        }
                    }
                }
            }
            break;
        }
    }
    
    
    std::filesystem::path mainFilePath = dirPath / "template_engine_mainProcess.json";
    std::ofstream mainFile(mainFilePath);
    if (mainFile.is_open()) {
        mainFile << std::setw(4) << mainConfig << std::endl;
        mainFile.close();
        std::cout << "已生成主引擎配置: " << mainFilePath.string() << std::endl;
    } else {
        std::cerr << "无法创建文件: " << mainFilePath.string() << std::endl;
    }

    // 为其他引擎生成配置模板
    std::vector<std::string> otherEngineNames = {"PreGrid", "Solve", "Post"};
    for (const std::string& engineName : otherEngineNames) {
        nlohmann::json engineSpecificConfig = createEngineSpecificInfo(engineName); // 获取引擎自身的定义
        nlohmann::json engineModuleParams = nlohmann::json::object();

        // 查找该引擎的定义以获取其模块列表
        nlohmann::json currentEngineDef;
        for (const auto& eng : fullEngineInfo["enginePool"]) {
            if (eng["name"] == engineName) {
                currentEngineDef = eng;
                break;
            }
        }

        if (currentEngineDef.is_null()) {
            std::cerr << "警告: 未找到引擎 '" << engineName << "' 的定义，跳过其模板生成。" << std::endl;
            continue;
        }
        
        // 为该引擎直接关联的模块添加默认参数
        if (currentEngineDef.contains("modules") && currentEngineDef["modules"].is_array()) {
            for (const auto& modInfo : currentEngineDef["modules"]) {
                if (modInfo.contains("name")) {
                    std::string moduleNameStr = modInfo["name"].get<std::string>();
                    for (const auto& regModule : fullRegistryInfo["modules"]) {
                        if (regModule["name"] == moduleNameStr && regModule.contains("parameters")) {
                            engineModuleParams[moduleNameStr] = nlohmann::json::object();
                            for (auto p_it = regModule["parameters"].begin(); p_it != regModule["parameters"].end(); ++p_it) {
                                if (p_it.value().contains("default")) {
                                    engineModuleParams[moduleNameStr][p_it.key()] = p_it.value()["default"];
                                }
                            }
                            break;
                        }
                    }
                }
            }
        }
        engineSpecificConfig["config"] = engineModuleParams; // 将模块参数添加到引擎特定配置中

        std::filesystem::path engineFilePath = dirPath / ("template_engine_" + engineName + ".json");
        std::ofstream engineFile(engineFilePath);
        if (engineFile.is_open()) {
            engineFile << std::setw(4) << engineSpecificConfig << std::endl;
            engineFile.close();
            std::cout << "已生成 " << engineName << " 引擎配置: " << engineFilePath.string() << std::endl;
        } else {
            std::cerr << "无法创建文件: " << engineFilePath.string() << std::endl;
        }
    }
    
    // 生成模块注册信息模板 (使用更新后的 createRegistryInfo)
    nlohmann::json registryConfigTemplate;
    registryConfigTemplate["registry"] = fullRegistryInfo; // fullRegistryInfo 已经包含了 GlobalConfig
    
    std::filesystem::path registryFilePath = dirPath / "template_registry_module.json";
    std::ofstream registryFile(registryFilePath);
    if (registryFile.is_open()) {
        registryFile << std::setw(4) << registryConfigTemplate << std::endl;
        registryFile.close();
        std::cout << "已生成模块注册信息模板: " << registryFilePath.string() << std::endl;
    } else {
        std::cerr << "无法创建文件: " << registryFilePath.string() << std::endl;
    }
    
    // 正常退出，避免访问ConfigurationStorage引起的崩溃
    exit(0); // 通常在生成模板后不需要退出程序，除非这是脚本的唯一目的
}

/**
 * @brief Saves the used configurations for each engine and module.
 * @param config The merged configuration JSON object.
 * @param configDir The directory where the configuration files will be saved.
 */
void saveUsedConfigs(const nlohmann::json& config, const std::string& configDir) {
    nlohmann::json usedConfig = config;
    std::vector<std::string> engineNames = {"mainProcess", "PreGrid", "Solve", "Post"};

    for (const auto& engineName : engineNames) {
        nlohmann::json engineConfig;
        engineConfig["engine"] = nlohmann::json::object();
        engineConfig["engine"]["enginePool"] = nlohmann::json::array();

        const nlohmann::json* currentEngineDefJsonPtr = nullptr;
        if (usedConfig.contains("engine") && usedConfig["engine"].is_object() &&
            usedConfig["engine"].contains("enginePool") && usedConfig["engine"]["enginePool"].is_array()) {
            for (const auto& engDef : usedConfig["engine"]["enginePool"]) {
                if (engDef.contains("name") && engDef["name"].get<std::string>() == engineName) {
                    currentEngineDefJsonPtr = &engDef;
                    break;
                }
            }
        }

        if (!currentEngineDefJsonPtr) {
            std::cerr << "警告: 在 saveUsedConfigs 中未找到引擎 '" << engineName << "' 的定义于 usedConfig。" << std::endl;
            continue; 
        }
        const nlohmann::json& currentEngineDef = *currentEngineDefJsonPtr;

        // Populate engineConfig["engine"]["enginePool"]
        if (engineName == "mainProcess") {
            // For mainProcess, save its own definition. Sub-engines are listed but not their full definitions here.
            engineConfig["engine"]["enginePool"].push_back(currentEngineDef);
        } else {
            // For other engines, save their own definition.
            engineConfig["engine"]["enginePool"].push_back(currentEngineDef);
            // And if they have sub-engines, save the full definitions of those direct sub-engines.
            if (currentEngineDef.contains("subenginePool") && currentEngineDef["subenginePool"].is_array()) {
                for (const auto& subEngineNameJson : currentEngineDef["subenginePool"]) {
                    std::string subEngineNameStr = subEngineNameJson.get<std::string>();
                    bool subEngineFound = false;
                    if (usedConfig.contains("engine") && usedConfig["engine"].is_object() &&
                        usedConfig["engine"].contains("enginePool") && usedConfig["engine"]["enginePool"].is_array()) {
                        for (const auto& subEngDef : usedConfig["engine"]["enginePool"]) {
                            if (subEngDef.contains("name") && subEngDef["name"].get<std::string>() == subEngineNameStr) {
                                engineConfig["engine"]["enginePool"].push_back(subEngDef);
                                subEngineFound = true;
                                break;
                            }
                        }
                    }
                    if (!subEngineFound) {
                         std::cerr << "警告: 在 saveUsedConfigs 中为引擎 '" << engineName << "' 的子引擎 '" << subEngineNameStr << "' 未找到定义。" << std::endl;
                    }
                }
            }
        }
        
        // Populate engineConfig["config"]
        engineConfig["config"] = nlohmann::json::object();
        if (usedConfig.contains("config") && usedConfig["config"].is_object()) {
            if (engineName == "mainProcess") {
                // mainProcess config file should contain the GlobalConfig
                if (usedConfig["config"].contains("GlobalConfig") && usedConfig["config"]["GlobalConfig"].is_object()) {
                    engineConfig["config"]["GlobalConfig"] = usedConfig["config"]["GlobalConfig"];
                }
            }
            
            // Add configs for modules directly listed under this engine's definition
            if (currentEngineDef.contains("modules") && currentEngineDef["modules"].is_array()) {
                for (const auto& moduleInfo : currentEngineDef["modules"]) {
                    if (moduleInfo.contains("name") && moduleInfo["name"].is_string()) {
                        std::string moduleNameStr = moduleInfo["name"].get<std::string>();
                        // Check if this module's config exists in the global 'config' section
                        if (usedConfig["config"].contains(moduleNameStr) && usedConfig["config"][moduleNameStr].is_object()) {
                            engineConfig["config"][moduleNameStr] = usedConfig["config"][moduleNameStr];
                        }
                    }
                }
            }
        }

        std::string outputFile = configDir + "config_engine_" + engineName + "_2.json";
        std::ofstream file(outputFile);
        if (file.is_open()) {
            file << std::setw(4) << engineConfig << std::endl;
            file.close();
            std::cout << "已保存引擎 " << engineName << " 的实际使用配置到 " << outputFile << std::endl;
        } else {
            std::cerr << "无法写入文件 " << outputFile << std::endl;
        }
    }
    
    // Save module registry info (this part seems unaffected by the GlobalConfig change)
    if (usedConfig.contains("registry")) {
        nlohmann::json registryConfig;
        registryConfig["registry"] = usedConfig["registry"];
        
        std::string registryFile = configDir + "config_registry_module_2.json";
        std::ofstream file(registryFile);
        if (file.is_open()) {
            file << std::setw(4) << registryConfig << std::endl;
            file.close();
            std::cout << "已保存模块注册信息到 " << registryFile << std::endl;
        } else {
            std::cerr << "无法写入文件 " << registryFile << std::endl;
        }
    } else {
        std::cerr << "警告: usedConfig 中缺少 'registry' 部分，无法保存模块注册信息。" << std::endl;
    }
}

/**
 * @brief Gets all modules for a specific engine.
 * @param engineName The name of the engine.
 * @param config The configuration JSON object.
 * @return A set of module names associated with the engine.
 */
std::unordered_set<std::string> getEngineModules(const std::string& engineName, const nlohmann::json& config) {
    std::unordered_set<std::string> modules;
    std::unordered_set<std::string> processedEngines;
    
    // 递归函数，收集引擎及其子引擎中的所有模块
    std::function<void(const std::string&)> collectModules = [&](const std::string& currEngineName) {
        // 防止循环引用
        if (processedEngines.find(currEngineName) != processedEngines.end()) {
            return;
        }
        processedEngines.insert(currEngineName);
        
        // 查找引擎
        for (const auto& engine : config["engine"]["enginePool"]) {
            if (engine["name"] == currEngineName) {
                // 收集当前引擎的模块
                if (engine.contains("modules")) {
                    for (const auto& module : engine["modules"]) {
                        // 无论模块是否启用，都添加到列表中
                        modules.insert(module["name"]);
                    }
                }
                
                // 递归处理子引擎
                if (engine.contains("subenginePool")) {
                    for (const auto& subEngineName : engine["subenginePool"]) {
                        collectModules(subEngineName);
                    }
                }
                
                break;
            }
        }
    };
    
    collectModules(engineName);
    return modules;
}

/**
 * @brief Executes the specified engine.
 * @param engineName The name of the engine to execute.
 * @return True if execution was successful, false otherwise.
 */
bool engineExecutionEngine::executeengine(const std::string& engineName, engineContext& parentContext) {
    auto& storage = ConfigurationStorage::instance();
    
    // 获取所有需要执行的模块（已在验证阶段收集并存储）
    std::vector<ModuleExecInfo> allModules;
    std::vector<std::string> executionOrder;
    
    // 查找当前引擎及其子引擎的执行顺序
    auto it = std::find(storage.engineExecutionOrder.begin(), storage.engineExecutionOrder.end(), engineName);
    if (it == storage.engineExecutionOrder.end()) {
        std::cerr << "错误：引擎 '" << engineName << "' 未在执行顺序中找到" << std::endl;
        return false;
    }
    
    // 收集引擎执行顺序和模块
    for (; it != storage.engineExecutionOrder.end(); ++it) {
        const std::string& engName = *it;
        executionOrder.push_back(engName);
        
        // 添加该引擎的模块
        auto moduleIt = storage.engineModules.find(engName);
        if (moduleIt != storage.engineModules.end()) {
            allModules.insert(allModules.end(), moduleIt->second.begin(), moduleIt->second.end());
        }
    }
    
    std::cout << "即将执行模块，共 " << allModules.size() << " 个模块..." << std::endl;
    
    // 初始化所有引擎的上下文
    for (const auto& engName : executionOrder) {
        // 确保引擎上下文存在
        if (storage.engineContexts.find(engName) == storage.engineContexts.end()) {
            std::cerr << "错误：找不到引擎 '" << engName << "' 的上下文" << std::endl;
            return false;
        }
        
        auto& engineContext = storage.engineContexts[engName];
        
        // 从父上下文继承参数
        if (engName != engineName) { // 不是主引擎时才需要继承
            for (const auto& [key, value] : parentContext.getParameters().items()) {
                engineContext->setParameter(key, value);
            }
        }
    }
    
    try {
        // 1. 全局构造阶段
        std::cout << "\n====== 全局构造阶段 ======" << std::endl;
        for (const auto& moduleInfo : allModules) {
            std::cout << "创建模块: " << moduleInfo.moduleName << " (引擎: " << moduleInfo.engineName << ")" << std::endl;
            try {
                if (storage.engineContexts.find(moduleInfo.engineName) == storage.engineContexts.end()) {
                    std::cerr << "错误：找不到引擎 '" << moduleInfo.engineName << "' 的上下文，无法创建模块 '" << moduleInfo.moduleName << "'" << std::endl;
                    throw std::runtime_error("引擎上下文不存在");
                }
                storage.engineContexts[moduleInfo.engineName]->createModule(moduleInfo.moduleName, moduleInfo.moduleParams);
            } catch (const std::exception& e) {
                std::cerr << "错误: 创建模块 '" << moduleInfo.moduleName << "' 失败: " << e.what() << std::endl;
                std::cerr << "确保模块已在正确的注册表中注册" << std::endl;
                throw;
            }
        }
        
        // 2. 全局初始化阶段
        std::cout << "\n====== 全局初始化阶段 ======" << std::endl;
        for (const auto& moduleInfo : allModules) {
            std::cout << "初始化模块: " << moduleInfo.moduleName << " (引擎: " << moduleInfo.engineName << ")" << std::endl;
            storage.engineContexts[moduleInfo.engineName]->initializeModule(moduleInfo.moduleName);
        }
        
        // 3. 全局执行阶段
        std::cout << "\n====== 全局执行阶段 ======" << std::endl;
        for (const auto& moduleInfo : allModules) {
            std::cout << "执行模块: " << moduleInfo.moduleName << " (引擎: " << moduleInfo.engineName << ")" << std::endl;
            storage.engineContexts[moduleInfo.engineName]->executeModule(moduleInfo.moduleName);
        }
        
        // 4. 全局释放阶段 (按构造的相反顺序)
        std::cout << "\n====== 全局释放阶段 ======" << std::endl;
        for (auto it = allModules.rbegin(); it != allModules.rend(); ++it) {
            std::cout << "释放模块: " << it->moduleName << " (引擎: " << it->engineName << ")" << std::endl;
            storage.engineContexts[it->engineName]->releaseModule(it->moduleName);
        }
        
    } catch (const std::exception& e) {
        std::cerr << "错误: " << e.what() << std::endl;
        std::cout << "尝试释放已创建的模块..." << std::endl;
        
        // 尝试释放已创建的模块 (按构造的相反顺序)
        for (auto it = allModules.rbegin(); it != allModules.rend(); ++it) {
            try {
                auto& ctx = storage.engineContexts[it->engineName];
                if (ctx->modules_.find(it->moduleName) != ctx->modules_.end()) {
                    std::cout << "释放模块: " << it->moduleName << " (引擎: " << it->engineName << ")" << std::endl;
                    ctx->releaseModule(it->moduleName);
                }
            } catch (const std::exception& e) {
                std::cerr << "释放模块 '" << it->moduleName << "' 时发生错误: " << e.what() << std::endl;
            }
        }
        return false;
    }
    
    // 将所有子引擎的参数传回父上下文
    for (const auto& engName : executionOrder) {
        if (engName != engineName) { // 非主引擎
            for (const auto& [key, value] : storage.engineContexts[engName]->getParameters().items()) {
                parentContext.setParameter(key, value);
            }
        }
    }
    
    return true;
}

/**
 * @brief Constructor for ModuleTypeInfo.
 * @param n The module name.
 * @param f Function to get the parameter schema.
 */
ModuleTypeInfo::ModuleTypeInfo(const std::string& n, std::function<nlohmann::json()> f)
    : name(n), getParamSchemaFunc(f) {}

/**
 * @brief Registers a module type with the registry.
 * @param name The name of the module type.
 * @param schemaFunc Function to get the parameter schema.
 */
void ModuleTypeRegistry::registerType(const std::string& name, std::function<nlohmann::json()> schemaFunc) {
    moduleTypes_.emplace_back(name, schemaFunc);
}

/**
 * @brief Gets all registered module types.
 * @return A const reference to the vector of module type information.
 */
const std::vector<ModuleTypeInfo>& ModuleTypeRegistry::getModuleTypes() const {
    return moduleTypes_;
}

/**
 * @brief Gets the singleton instance of ModuleRegistryInitializer.
 * @return Reference to the singleton instance.
 */
ModuleRegistryInitializer& ModuleRegistryInitializer::init() {
    static ModuleRegistryInitializer initializer_instance;
    return initializer_instance;
}

/**
 * @brief Static instance to ensure module registration before main.
 */
static ModuleRegistryInitializer& moduleRegistryInit = ModuleRegistryInitializer::init();

/**
 * @brief Creates registry information as a JSON object.
 * @return A JSON object containing registry information.
 */
nlohmann::json createRegistryInfo() {
    nlohmann::json registry;
    registry["modules"] = nlohmann::json::array();

    // 添加 GlobalConfig 的定义
    nlohmann::json globalConfigModule;
    globalConfigModule["name"] = "GlobalConfig";
    globalConfigModule["enabled"] = true; // GlobalConfig 总是被认为是启用的
    globalConfigModule["description"] = "全局配置参数";
    globalConfigModule["parameters"] = {
        {"solver", {
            {"type", "string"},
            {"description", "求解器类型 (例如 SIMPLE, PISO)"},
            {"enum", {"SIMPLE", "PISO", "PIMPLE", "Coupled"}},
            {"default", "SIMPLE"}
        }},
        {"maxIterations", {
            {"type", "number"},
            {"description", "求解过程中的最大迭代次数"},
            {"minimum", 1},
            {"maximum", 1000000},
            {"default", 1000}
        }},
        {"convergenceCriteria", {
            {"type", "number"},
            {"description", "求解收敛判断标准"},
            {"minimum", 0.0},
            {"exclusiveMinimum", true}, // 确保大于0
            {"maximum", 1.0},
            {"default", 1e-6}
        }},
        {"time_step", {
            {"type", "number"},
            {"description", "时间步长"},
            {"minimum", 0.0},
            {"exclusiveMinimum", true}, // 确保大于0
            {"default", 0.01}
        }}
        // 可以根据需要添加其他全局参数
    };
    registry["modules"].push_back(globalConfigModule);

    // 添加其他真实模块的注册信息
    auto& typeRegistry = ModuleSystem::ModuleTypeRegistry::instance();
    for (const auto& moduleType : typeRegistry.getModuleTypes()) {
        nlohmann::json mod;
        mod["name"] = moduleType.name;
        // 假设所有在类型注册表中的模块默认是可启用的，具体是否启用由配置文件决定
        mod["enabled"] = true; 
        mod["parameters"] = moduleType.getParamSchemaFunc();
        // 你可以在这里添加更多模块级别的元数据，如 "description"
        // mod["description"] = "模块 " + moduleType.name + " 的描述";
        registry["modules"].push_back(mod);
    }
    return registry;
}

/**
 * @brief Creates engine information as a JSON object.
 * @return A JSON object containing engine information.
 */
nlohmann::json createengineInfo() {
    nlohmann::json engineInfo;
    engineInfo["enginePool"] = nlohmann::json::array();
    
    // 获取所有已注册的模块
    auto& moduleRegistry = ModuleTypeRegistry::instance();
    auto& engineMapping = EngineModuleMapping::instance();
    
    // 创建模块映射表: 引擎名称 -> 模块列表
    std::unordered_map<std::string, std::vector<std::string>> engineToModules;
    
    // 从模块映射中收集所有引擎的模块
    for (const auto& moduleType : moduleRegistry.getModuleTypes()) {
        std::string moduleName = moduleType.name;
        std::string engineName = engineMapping.getModuleEngine(moduleName);
        
        // 如果模块未绑定到引擎，跳过
        if (engineName.empty()) {
            continue;
        }
        
        // 将模块添加到对应引擎的列表中
        engineToModules[engineName].push_back(moduleName);
    }
    
    // 定义基本的引擎结构
    std::vector<std::pair<std::string, std::string>> engineDefinitions = {
        {"PreGrid", "网格预处理引擎"},
        {"Solve", "求解引擎"},
        {"Post", "后处理引擎"}
    };
    
    // 创建引擎定义
    for (const auto& [engName, engDesc] : engineDefinitions) {
        nlohmann::json engine;
        engine["name"] = engName;
        engine["description"] = engDesc;
        engine["enabled"] = true;
        engine["modules"] = nlohmann::json::array();
        
        // 添加此引擎的所有模块
        if (engineToModules.find(engName) != engineToModules.end()) {
            for (const auto& modName : engineToModules[engName]) {
                engine["modules"].push_back({
                    {"name", modName},
                    {"enabled", true}
                });
            }
        }
        
        engineInfo["enginePool"].push_back(engine);
    }
    
    // 添加主引擎
    nlohmann::json mainEngine;
    mainEngine["name"] = "mainProcess";
    mainEngine["description"] = "总控制引擎";
    mainEngine["enabled"] = true;
    mainEngine["subenginePool"] = {"PreGrid", "Solve", "Post"};
    
    engineInfo["enginePool"].push_back(mainEngine);
    
    return engineInfo;
}

/**
 * @brief Prints the usage message for the program.
 * @param progName The name of the program.
 */
void printUsageMessage(const char* progName) {
    std::cerr << "\n用法: " << progName << " [选项]\n\n"
              << "选项:\n"
              << "  --config-dir <目录路径>\n"
              << "                           指定包含配置文件的目录。\n"
              << "                           如果未提供此选项，程序将默认尝试从 './config/' 目录加载配置。\n\n"
              << "  --generate-templates [目录路径]\n"
              << "                           生成所有必需的配置文件模板到指定的目录路径。\n"
              << "                           如果未提供目录路径，模板将生成在 './templates/' 目录中。\n"
              << "                           此选项执行后程序将退出。\n\n"
              << "  --help\n"
              << "                           显示此帮助信息并退出。\n\n"
              << "预期配置文件 (应位于配置目录中):\n"
              << "  - config_engine_mainProcess.json\n"
              << "  - config_engine_PreGrid.json\n"
              << "  - config_engine_Solve.json\n"
              << "  - config_engine_Post.json\n"
              << "  - config_registry_module.json\n\n"
              << "如果配置目录中未找到任何这些文件，程序将报错并退出。\n";
}

/**
 * @brief Generates a default configuration and saves it to a file.
 * @param argc The number of command line arguments.
 * @param argv The command line arguments.
 */
void getConfig(int argc, char* argv[]){
    std::string configDir = "./config/"; // 默认配置文件目录
    bool generateTemplates = false;
    std::string templateDir = "./templates/"; // 默认模板生成目录
    bool configDirSpecifiedByArg = false;

    // 解析命令行参数
    for (int i = 1; i < argc; i++) {
        std::string arg = argv[i];
        if (arg == "--config-dir" && i + 1 < argc) {
            configDir = argv[++i];
            if (configDir.back() != '/') configDir += '/';
            configDirSpecifiedByArg = true;
        } else if (arg == "--generate-templates") {
            generateTemplates = true;
            if (i + 1 < argc && argv[i+1][0] != '-' && argv[i+1][0] != '\0') {
                templateDir = argv[++i];
                if (templateDir.back() != '/') templateDir += '/';
            }
            // 若未指定目录，则使用默认的 "./templates/"
        } else if (arg == "--help") {
            printUsageMessage(argv[0]);
            exit(0);
        } else {
            std::cerr << "错误: 未知参数或参数格式错误 '" << arg << "'\n";
            printUsageMessage(argv[0]);
            exit(1);
        }
    }
    
    if (generateTemplates) {
        try {
            if (!std::filesystem::exists(templateDir)) {
                if (std::filesystem::create_directories(templateDir)) {
                    std::cout << "已创建模板目录: " << templateDir << std::endl;
                } else {
                    std::cerr << "错误: 无法创建模板目录 '" << templateDir << "'。" << std::endl;
                    exit(1);
                }
            } else if (!std::filesystem::is_directory(templateDir)) {
                 std::cerr << "错误: 指定的模板路径 '" << templateDir << "' 已存在但不是一个目录。" << std::endl;
                 exit(1);
            }
        } catch (const std::filesystem::filesystem_error& e) {
            std::cerr << "文件系统错误 (操作模板目录 '" << templateDir << "'): " << e.what() << std::endl;
            exit(1);
        }
        generateTemplateConfigs(templateDir); // 此函数内部应有 exit(0)
        return; 
    }
    
    // 检查配置目录的有效性
    try {
        if (!std::filesystem::exists(configDir)) {
            if (configDirSpecifiedByArg) { 
                std::cout << "通知: 指定的配置目录 '" << configDir << "' 不存在，尝试创建..." << std::endl;
                if (!std::filesystem::create_directories(configDir)) {
                    std::cerr << "错误: 无法创建指定的配置目录 '" << configDir << "'。\n" << std::endl;
                    printUsageMessage(argv[0]);
                    exit(1);
                }
                std::cout << "已成功创建配置目录: " << configDir << std::endl;
            } else { 
                std::cerr << "错误: 默认配置目录 '" << configDir << "' 不存在。\n"
                          << "请创建该目录并放入配置文件，或使用 '--config-dir' 指定其他目录，或使用 '--generate-templates' 生成模板。\n" << std::endl;
                printUsageMessage(argv[0]);
                exit(1);
            }
        } else if (!std::filesystem::is_directory(configDir)) {
            std::cerr << "错误: 配置路径 '" << configDir << "' 已存在但不是一个目录。\n" << std::endl;
            printUsageMessage(argv[0]);
            exit(1);
        }
    } catch (const std::filesystem::filesystem_error& e) {
        std::cerr << "文件系统错误 (操作配置目录 '" << configDir << "'): " << e.what() << std::endl;
        exit(1);
    }
    
    nlohmann::json mergedConfig;
    std::vector<std::string> baseConfigFileNames = {
        "config_engine_mainProcess.json", "config_engine_PreGrid.json",
        "config_engine_Solve.json", "config_engine_Post.json",
        "config_registry_module.json"
    };
    std::vector<std::string> configFilesToLoad;
    for(const auto& name : baseConfigFileNames) {
        configFilesToLoad.push_back(configDir + name);
    }
    
    bool anyFileFound = false;
    
    for (const auto& filePath : configFilesToLoad) {
        std::ifstream configFileStream(filePath);
        if (configFileStream.is_open()) {
            anyFileFound = true;
            std::cout << "正在加载配置文件: " << filePath << std::endl;
            
            nlohmann::json fileConfig;
            try {
                configFileStream >> fileConfig;
                
                // 合并 engine 部分 (保持原始逻辑: 覆盖同名引擎，追加新引擎)
                if (fileConfig.contains("engine")) {
                    if (!mergedConfig.contains("engine")) {
                        mergedConfig["engine"] = fileConfig["engine"];
                    } else {
                        if (mergedConfig["engine"].is_object() && fileConfig["engine"].is_object() &&
                            fileConfig["engine"].contains("enginePool") && fileConfig["engine"]["enginePool"].is_array()) {
                            
                            if (!mergedConfig["engine"].contains("enginePool") || !mergedConfig["engine"]["enginePool"].is_array()) {
                                mergedConfig["engine"]["enginePool"] = nlohmann::json::array(); // 初始化/重置为数组
                            }

                            for (const auto& engineEntry : fileConfig["engine"]["enginePool"]) {
                                if (!engineEntry.contains("name") || !engineEntry["name"].is_string()) continue;
                                std::string engineName = engineEntry["name"].get<std::string>();
                                bool found = false;
                                for (auto& existingEngine : mergedConfig["engine"]["enginePool"]) {
                                    if (existingEngine.contains("name") && existingEngine["name"].is_string() &&
                                        existingEngine["name"].get<std::string>() == engineName) {
                                        existingEngine = engineEntry; 
                                        found = true;
                                        break;
                                    }
                                }
                                if (!found) {
                                    mergedConfig["engine"]["enginePool"].push_back(engineEntry);
                                }
                            }
                        } else if (mergedConfig["engine"].is_object() && fileConfig["engine"].is_object() &&
                                   !fileConfig["engine"].contains("enginePool") && fileConfig["engine"].size() > 0) {
                            // 如果 fileConfig["engine"] 不是空的但没有 enginePool，可能需要合并其他 engine 顶级字段
                            // 为简化，这里可以不做操作或用 merge_patch
                            // mergedConfig["engine"].merge_patch(fileConfig["engine"]);
                        }
                    }
                }
                
                // 合并 config 部分 (保持原始逻辑: 键值覆盖)
                if (fileConfig.contains("config")) {
                    if (!mergedConfig.contains("config") || !mergedConfig["config"].is_object()) {
                        mergedConfig["config"] = fileConfig["config"];
                    } else {
                         if (fileConfig["config"].is_object()) {
                            for (auto it = fileConfig["config"].begin(); it != fileConfig["config"].end(); ++it) {
                                mergedConfig["config"][it.key()] = it.value();
                            }
                        }
                    }
                }
                
                // 合并 registry 部分 (保持原始逻辑: 直接覆盖)
                if (fileConfig.contains("registry")) {
                    mergedConfig["registry"] = fileConfig["registry"];
                }
                
            } catch (const nlohmann::json::parse_error& e) {
                std::cerr << "错误: 解析JSON文件 '" << filePath << "' 失败: " << e.what()
                          << " (在字节偏移 " << e.byte << " 附近)。请检查文件格式。\n" << std::endl;
                // exit(1); // 关键配置文件解析失败，选择退出
            } catch (const std::exception& e) {
                std::cerr << "处理文件 '" << filePath << "' 时发生未知错误: " << e.what() << std::endl;
                // exit(1); 
            }
            configFileStream.close();
        }
    }
    
    if (!anyFileFound) {
        std::cerr << "错误: 在配置目录 '" << configDir << "' 中未找到任何有效的配置文件。\n"
                  << "请确保该目录下至少存在以下一个或多个配置文件，并且它们是可读的JSON格式：\n";
        for(size_t i = 0; i < baseConfigFileNames.size(); ++i) {
            std::cerr << "  - " << baseConfigFileNames[i] << " (期望路径: " << configFilesToLoad[i] << ")\n";
        }
        std::cerr << std::endl;
        printUsageMessage(argv[0]);
        exit(1);
    }
    
    if (!ModuleSystem::paramValidation(mergedConfig)) {
        std::cerr << "错误: 合并后的配置未能通过验证。请检查配置文件内容和结构是否符合规范。\n" << std::endl;
        exit(1);
    }
    
    saveUsedConfigs(mergedConfig, configDir);
}

/**
 * @brief Validates a parameter against its schema.
 * @param paramSchema The parameter schema JSON object.
 * @param value The parameter value JSON object.
 * @return An empty string if validation passes, otherwise an error message.
 */
std::string validateParam(const nlohmann::json& paramSchema, const nlohmann::json& value) {
    if (paramSchema.contains("type")) {
        std::string expectedType = paramSchema["type"];
        if (expectedType == "string") {
            if (!value.is_string()) return "期望字符串类型，但获取到" + value.dump();
            if (paramSchema.contains("enum")) {
                auto enumValues = paramSchema["enum"].get<std::vector<std::string>>();
                if (std::find(enumValues.begin(), enumValues.end(), value.get<std::string>()) == enumValues.end()) {
                    std::string errorMsg = "值必须是以下之一: ";
                    for (size_t i = 0; i < enumValues.size(); i++) {
                        errorMsg += "\"" + enumValues[i] + "\"";
                        if (i < enumValues.size() - 1) errorMsg += ", ";
                    }
                    errorMsg += "，但获取到\"" + value.get<std::string>() + "\"";
                    return errorMsg;
                }
            }
        } else if (expectedType == "number") {
            if (!value.is_number()) return "期望数值类型，但获取到" + value.dump();
            double numValue = value.get<double>();
            if (paramSchema.contains("minimum") && numValue < paramSchema["minimum"].get<double>()) {
                return "值必须大于等于" + std::to_string(paramSchema["minimum"].get<double>()) + 
                       "，但获取到" + std::to_string(numValue);
            }
            if (paramSchema.contains("maximum") && numValue > paramSchema["maximum"].get<double>()) {
                return "值必须小于等于" + std::to_string(paramSchema["maximum"].get<double>()) + 
                       "，但获取到" + std::to_string(numValue);
            }
        } else if (expectedType == "boolean" && !value.is_boolean()) {
            return "期望布尔类型，但获取到" + value.dump();
        } else if (expectedType == "array" && !value.is_array()) {
            return "期望数组类型，但获取到" + value.dump();
        } else if (expectedType == "object" && !value.is_object()) {
            return "期望对象类型，但获取到" + value.dump();
        }
    }
    return "";
}

/**
 * @brief Validates module parameters against their schema.
 * @param moduleParams The module parameters JSON object.
 * @param moduleName The name of the module.
 * @param rank The rank of the module, defaults to 0.
 * @throws std::runtime_error If the module schema is not found or parameters are invalid.
 */
void validateModuleParams(const nlohmann::json& moduleParams, 
                          const std::string& moduleName, 
                          int rank) {
    nlohmann::json paramSchema;
    bool schemaFound = false;
    for (const auto& moduleType : ModuleSystem::ModuleTypeRegistry::instance().getModuleTypes()) {
        if (moduleType.name == moduleName) {
            paramSchema = moduleType.getParamSchemaFunc();
            schemaFound = true;
            break;
        }
    }
    if (!schemaFound) throw std::runtime_error("未找到模块 " + moduleName + " 的参数架构");

    for (auto& [paramName, paramValue] : moduleParams.items()) {
        if (!paramSchema.contains(paramName)) {
            throw std::runtime_error("模块 " + moduleName + " 不支持参数 '" + paramName + "'");
        }
        std::string errorMsg = validateParam(paramSchema[paramName], paramValue);
        if (!errorMsg.empty()) {
            throw std::runtime_error("模块 " + moduleName + " 的参数 '" + paramName + "' 无效: " + errorMsg);
        }
    }
    for (auto& [paramName, paramInfo] : paramSchema.items()) {
        if (!moduleParams.contains(paramName) && paramInfo.contains("required") && 
            paramInfo["required"].get<bool>()) {
            throw std::runtime_error("模块 " + moduleName + " 缺少必需参数 '" + paramName + "'");
        }
    }
}

/**
 * @brief Gets the effective parameters for a module.
 * @param moduleConfig The module configuration JSON object.
 * @param moduleName The name of the module.
 * @param engineSpecificParams Engine-specific parameters JSON object.
 * @return A JSON object with the effective module parameters.
 */
nlohmann::json getEffectiveModuleParams(
    const nlohmann::json& moduleConfig, 
    const std::string& moduleName,
    const nlohmann::json& engineSpecificParams) {
    nlohmann::json effectiveParams;
    if (moduleConfig.contains(moduleName)) {
        effectiveParams = moduleConfig[moduleName];
    }
    if (!engineSpecificParams.is_null()) {
        for (auto& [paramName, paramValue] : engineSpecificParams.items()) {
            effectiveParams[paramName] = paramValue;
        }
    }
    return effectiveParams;
}

/**
 * @brief Initializes the engine contexts.
 */
void ConfigurationStorage::initializeEngineContexts() {
    if (!mainContext) {
        std::cerr << "错误：无法初始化引擎上下文，mainContext 未创建" << std::endl;
        return;
    }
    
    // 清除之前可能存在的上下文
    engineContexts.clear();
    
    // 递归函数，用于创建引擎及其子引擎的上下文
    std::function<void(const std::string&, std::shared_ptr<engineContext>)> 
    createContextsRecursively = [this, &createContextsRecursively](
        const std::string& engineName, 
        std::shared_ptr<engineContext> parentContext) {
        
        // 创建引擎上下文
        if (engineContexts.find(engineName) == engineContexts.end()) {
            engineContexts[engineName] = std::make_shared<engineContext>(*registry, engine.get());
            engineContexts[engineName]->setEngineName(engineName);
            
            // 从父上下文继承参数
            if (parentContext) {
                for (const auto& [key, value] : parentContext->getParameters().items()) {
                    engineContexts[engineName]->setParameter(key, value);
                }
            } else {
                // 从主上下文继承参数
                for (const auto& [key, value] : mainContext->getParameters().items()) {
                    engineContexts[engineName]->setParameter(key, value);
                }
            }
            
            // 设置允许的模块
            std::unordered_set<std::string> engineModules;
            auto modules = EngineModuleMapping::instance().getEngineModules(engineName);
            for (const auto& moduleName : modules) {
                engineModules.insert(moduleName);
            }

            // 添加未绑定到任何引擎的模块（全局可用模块）
            for (const auto& moduleName : ConfigurationStorage::instance().enabledModules) {
                if (!EngineModuleMapping::instance().isModuleBoundToEngine(moduleName)) {
                    engineModules.insert(moduleName);
                }
            }
            engineContexts[engineName]->setAllowedModules(engineModules);
            
            // 查找该引擎是否有子引擎
            for (const auto& engine : config["engine"]["enginePool"]) {
                if (engine["name"].get<std::string>() == engineName && 
                    engine.contains("subenginePool") && 
                    engine["subenginePool"].is_array()) {
                    
                    // 递归创建子引擎的上下文
                    for (const auto& subEngine : engine["subenginePool"]) {
                        std::string subEngineName = subEngine.get<std::string>();
                        createContextsRecursively(subEngineName, engineContexts[engineName]);
                    }
                    break;
                }
            }
        }
    };
    
    // 从主引擎开始创建上下文
    createContextsRecursively("mainProcess", nullptr);
}

/**
 * @brief Collects module information from a configuration for an engine.
 * @param config The configuration JSON object.
 * @param engineName The name of the engine.
 * @param visitedEngines Set of visited engines to detect circular dependencies.
 * @return True if collection is successful, false otherwise.
 */
bool collectModulesFromConfig(const nlohmann::json& config, 
                            const std::string& engineName,
                            std::unordered_set<std::string>& visitedEngines) {
    if (visitedEngines.count(engineName)) {
        std::cerr << "错误: 检测到工作流循环依赖: " << engineName << std::endl;
        return false;
    }
    
    auto it = std::find_if(config["enginePool"].begin(), config["enginePool"].end(), 
        [engineName](const nlohmann::json& eng) { 
            return eng["name"] == engineName && eng["enabled"].get<bool>(); 
        });
    
    if (it == config["enginePool"].end()) {
        std::cerr << "错误: 引擎 '" << engineName << "' 未找到或未启用" << std::endl;
        return false;
    }
    
    const nlohmann::json& engineDef = *it;
    visitedEngines.insert(engineName);
    
    if (engineDef.contains("subenginePool") && engineDef["subenginePool"].is_array()) {
        for (const auto& subEngineName : engineDef["subenginePool"]) {
            if (!collectModulesFromConfig(config, subEngineName.get<std::string>(), visitedEngines)) {
                return false;
            }
        }
    }
    
    if (engineDef.contains("modules") && engineDef["modules"].is_array()) {
        for (const auto& moduleInfo : engineDef["modules"]) {
            if (!moduleInfo.contains("name")) {
                std::cerr << "错误: 引擎 '" << engineName << "' 中的模块定义缺少名称" << std::endl;
                return false;
            }
            
            const std::string& moduleName = moduleInfo["name"];
            bool moduleEnabled = moduleInfo.value("enabled", true);
            
            if (!moduleEnabled) {
                continue;
            }
            
            nlohmann::json moduleParams = getEffectiveModuleParams(
                ConfigurationStorage::instance().config["config"], 
                moduleName,
                moduleInfo.contains("params") ? moduleInfo["params"] : nlohmann::json(nullptr)
            );
            
            collectedModules.push_back({engineName, moduleName, moduleParams});
            
            std::cout << "收集模块: " << moduleName << " 从引擎: " << engineName << std::endl;
        }
    }
    
    visitedEngines.erase(engineName);
    return true;
}

/**
 * @brief Validates the configuration parameters.
 * @param config The configuration JSON object.
 * @return True if validation passes, false otherwise.
 */
bool paramValidation(const nlohmann::json& config) {
    ConfigurationStorage::instance().clear();
    ConfigurationStorage::instance().initializeRegistryAndEngine();
    auto& storage = ConfigurationStorage::instance();
    
    storage.config = config; // 存储原始传入的完整配置

    // 1. 构建所有模块（包括GlobalConfig）的参数 Schema 映射 和 已知模块名称集合
    // 这个 registryInfoJson 是所有模块定义的权威来源，包括 GlobalConfig
    nlohmann::json registryInfoJson = createRegistryInfo(); 
    std::unordered_map<std::string, nlohmann::json> moduleParamSchemas;
    std::unordered_set<std::string> knownModulesFromRegistry;

    if (registryInfoJson.contains("modules") && registryInfoJson["modules"].is_array()) {
        for (const auto& moduleDef : registryInfoJson["modules"]) {
            if (moduleDef.contains("name") && moduleDef["name"].is_string()) {
                std::string moduleName = moduleDef["name"].get<std::string>();
                knownModulesFromRegistry.insert(moduleName);
                if (moduleDef.contains("parameters") && moduleDef["parameters"].is_object()) {
                    moduleParamSchemas[moduleName] = moduleDef["parameters"];
                } else {
                    moduleParamSchemas[moduleName] = nlohmann::json::object(); // 模块可能没有参数
                }
            }
        }
    }
    storage.knownModules = knownModulesFromRegistry; // 更新 storage 中的已知模块列表

    // 2. 验证引擎定义 (engine.enginePool)
    std::unordered_set<std::string> definedEngineNames;
    if (config.contains("engine") && config["engine"].is_object() && config["engine"].contains("enginePool") && config["engine"]["enginePool"].is_array()) {
        for (const auto& engineDef : config["engine"]["enginePool"]) {
            if (!engineDef.contains("name") || !engineDef["name"].is_string()) {
                std::cerr << "引擎定义错误: 存在未命名或名称非字符串的引擎。" << std::endl;
                return false;
            }
            std::string engineName = engineDef["name"].get<std::string>();
            if (!definedEngineNames.insert(engineName).second) {
                std::cerr << "引擎定义错误: 发现重复的引擎名称 '" << engineName << "'" << std::endl;
                return false;
            }

            if (engineDef.contains("modules") && engineDef["modules"].is_array()) {
                for (const auto& moduleInfo : engineDef["modules"]) {
                    if (!moduleInfo.contains("name") || !moduleInfo["name"].is_string()) {
                        std::cerr << "引擎 '" << engineName << "' 中的模块定义错误: 模块缺少名称或名称非字符串。" << std::endl;
                        return false;
                    }
                    std::string moduleNameInEngine = moduleInfo["name"].get<std::string>();
                    if (knownModulesFromRegistry.find(moduleNameInEngine) == knownModulesFromRegistry.end()) {
                        std::cerr << "引擎 '" << engineName << "' 中包含未知模块类型 '" << moduleNameInEngine << "'" << std::endl;
                        return false;
                    }
                    // 模块在引擎中声明的参数 (engineSpecificParams) 将在执行时与全局模块配置合并
                    // 此处的参数验证主要针对全局模块配置 (config.config.ModuleName)
                }
            }
        }
        // 验证子引擎是否存在
        for (const auto& engineDef : config["engine"]["enginePool"]) {
            if (engineDef.contains("subenginePool") && engineDef["subenginePool"].is_array()) {
                std::string parentEngineName = engineDef["name"].get<std::string>();
                for (const auto& subEngineNameJson : engineDef["subenginePool"]) {
                    if (!subEngineNameJson.is_string()) {
                        std::cerr << "引擎 '" << parentEngineName << "' 的子引擎池中存在非字符串条目。" << std::endl;
                        return false;
                    }
                    std::string subEngineName = subEngineNameJson.get<std::string>();
                    if (definedEngineNames.find(subEngineName) == definedEngineNames.end()) {
                        std::cerr << "错误: 引擎 '" << parentEngineName << "' 的子引擎 '" << subEngineName << "' 未在配置中定义。" << std::endl;
                        return false;
                    }
                }
            }
        }
    } else {
        std::cerr << "配置错误: 缺少 'engine.enginePool' 定义或格式不正确。" << std::endl;
        return false;
    }

    // 3. 验证配置参数 (config.config)
    storage.moduleConfig = nlohmann::json::object(); // 用于存储普通模块的配置
    storage.globalParams = nlohmann::json::object(); // 用于存储 GlobalConfig 的参数

    if (config.contains("config") && config["config"].is_object()) {
        for (auto it_cfg = config["config"].begin(); it_cfg != config["config"].end(); ++it_cfg) {
            const std::string& configKey = it_cfg.key();
            const nlohmann::json& configValue = it_cfg.value();

            if (!configValue.is_object()) {
                std::cerr << "配置错误: 'config." << configKey << "' 的值必须是一个JSON对象。" << std::endl;
                return false;
            }

            if (moduleParamSchemas.find(configKey) == moduleParamSchemas.end()) {
                std::cerr << "配置警告: 'config." << configKey << "' 不是一个已知的模块或GlobalConfig，将被忽略。" << std::endl;
                continue; 
            }
            
            const nlohmann::json& currentSchema = moduleParamSchemas.at(configKey);

            // 验证此配置块中的所有参数
            for (auto it_param = configValue.begin(); it_param != configValue.end(); ++it_param) {
                const std::string& paramName = it_param.key();
                const nlohmann::json& paramValue = it_param.value();

                if (!currentSchema.contains(paramName)) {
                    std::cerr << "配置错误: 在 '" << configKey << "' 中发现未知参数 '" << paramName << "'" << std::endl;
                    return false;
                }
                std::string errorMsg = validateParam(currentSchema[paramName], paramValue);
                if (!errorMsg.empty()) {
                    std::cerr << "配置错误: 在 '" << configKey << "." << paramName << "' 参数验证失败: " << errorMsg << std::endl;
                    return false;
                }
            }
            // 检查必需参数是否缺失 (根据 schema 中的 "required" 字段，如果存在的话)
            // JSON schema standard typically uses a "required" array at the object level.
            // Our current per-parameter schema might have a "required": true boolean.
            for(auto schema_it = currentSchema.begin(); schema_it != currentSchema.end(); ++schema_it) {
                const std::string& schemaParamName = schema_it.key();
                const nlohmann::json& schemaParamDef = schema_it.value();
                if (schemaParamDef.contains("required") && schemaParamDef["required"].get<bool>()) {
                    if (!configValue.contains(schemaParamName)) {
                        std::cerr << "配置错误: '" << configKey << "' 缺少必需参数 '" << schemaParamName << "'" << std::endl;
                        return false;
                    }
                }
            }

            if (configKey == "GlobalConfig") {
                storage.globalParams = configValue;
            } else {
                storage.moduleConfig[configKey] = configValue;
            }
        }
    } else {
        std::cout << "警告: 配置中没有 'config' 节点。如果模块需要参数，请提供。" << std::endl;
        // 如果 GlobalConfig 是必需的，这里可能需要错误处理或加载默认值
        if (moduleParamSchemas.count("GlobalConfig")) {
             const nlohmann::json& gcSchema = moduleParamSchemas.at("GlobalConfig");
             for(auto it = gcSchema.begin(); it != gcSchema.end(); ++it) {
                 if (it.value().contains("default")) {
                     storage.globalParams[it.key()] = it.value()["default"];
                 } else if (it.value().contains("required") && it.value()["required"].get<bool>()) {
                     std::cerr << "配置错误: 缺少必需的 GlobalConfig 参数 '" << it.key() << "' 且无默认值。" << std::endl;
                     return false;
                 }
             }
             std::cout << "提示: 已为 GlobalConfig 加载默认参数。" << std::endl;
        }
    }
    
    // 4. 验证模块注册表 (config.registry)
    std::unordered_set<std::string> enabledModulesFromConfig;
    if (config.contains("registry") && config["registry"].is_object() && config["registry"].contains("modules") && config["registry"]["modules"].is_array()) {
        for (const auto& moduleRegEntry : config["registry"]["modules"]) {
            if (!moduleRegEntry.contains("name") || !moduleRegEntry["name"].is_string()) {
                std::cerr << "模块注册表错误: 存在未命名或名称非字符串的模块条目。" << std::endl;
                return false;
            }
            std::string moduleName = moduleRegEntry["name"].get<std::string>();
            
            // GlobalConfig 在注册表模板中可能出现，但其启用状态不由用户配置文件控制，它总是“存在”
            if (moduleName == "GlobalConfig") continue; 

            if (knownModulesFromRegistry.find(moduleName) == knownModulesFromRegistry.end()) {
                std::cerr << "模块注册表错误: 模块 '" << moduleName << "' 未在已知模块类型中定义。" << std::endl;
                return false;
            }
            if (moduleRegEntry.contains("enabled") && moduleRegEntry["enabled"].is_boolean() && moduleRegEntry["enabled"].get<bool>()) {
                enabledModulesFromConfig.insert(moduleName);
            }
            // 此处可以添加对注册表中 "parameters" 覆盖的验证，但不推荐在运行时修改基础 schema
        }
    } else {
        std::cerr << "配置错误: 缺少 'registry.modules' 定义或格式不正确。" << std::endl;
        return false;
    }
    storage.enabledModules = enabledModulesFromConfig;

    // 5. 检查引擎引用的模块是否已在注册表中启用
    for (const auto& engineDef : config["engine"]["enginePool"]) {
        if (!engineDef.value("enabled", false)) continue; // 只检查启用的引擎
        std::string engineName = engineDef["name"].get<std::string>();
        if (engineDef.contains("modules") && engineDef["modules"].is_array()) {
            for (const auto& moduleInfo : engineDef["modules"]) {
                 if (!moduleInfo.value("enabled", false)) continue; // 只检查引擎中启用的模块实例
                std::string moduleNameInEngine = moduleInfo["name"].get<std::string>();
                // if (moduleNameInEngine == "GlobalConfig") { // GlobalConfig 不应作为普通模块列在引擎中
                //      std::cerr << "配置错误: GlobalConfig不应作为模块列在引擎 '" << engineName << "' 中。" << std::endl;
                //      return false;
                // }
                if (enabledModulesFromConfig.find(moduleNameInEngine) == enabledModulesFromConfig.end()) {
                    if (moduleNameInEngine == "GlobalConfig") {
                        continue;
                    }
                    std::cerr << "错误: 引擎 '" << engineName << "' 引用了模块 '" << moduleNameInEngine << "', 但该模块未在注册表中启用或定义。" << std::endl;
                    return false;
                }
            }
        }
    }
    
    // 6. 检查主引擎 'mainProcess' 是否存在且已启用
    bool mainProcessExistsAndEnabled = false;
    if (config.contains("engine") && config["engine"].is_object() && config["engine"].contains("enginePool")) {
        for (const auto& engineDef : config["engine"]["enginePool"]) {
            if (engineDef.contains("name") && engineDef["name"].get<std::string>() == "mainProcess" &&
                engineDef.contains("enabled") && engineDef["enabled"].get<bool>()) {
                mainProcessExistsAndEnabled = true;
                break;
            }
        }
    }
    if (!mainProcessExistsAndEnabled) {
        std::cerr << "错误: 主引擎 'mainProcess' 未定义或未在配置中启用。" << std::endl;
        return false;
    }

    // 7. 检查引擎依赖循环
    std::function<bool(const std::string&, 
                       std::unordered_set<std::string>&, 
                       std::unordered_set<std::string>&, 
                       const nlohmann::json&)>
    detectCycle = 
        [&](const std::string& currentEngineName, 
            std::unordered_set<std::string>& visited, 
            std::unordered_set<std::string>& recursionStack,
            const nlohmann::json& enginePool) -> bool {
        
        visited.insert(currentEngineName);
        recursionStack.insert(currentEngineName);

        for (const auto& engineDef : enginePool) {
            if (engineDef.contains("name") && engineDef["name"].get<std::string>() == currentEngineName) {
                if (engineDef.contains("subenginePool") && engineDef["subenginePool"].is_array()) {
                    for (const auto& subEngineNameJson : engineDef["subenginePool"]) {
                        std::string subEngineName = subEngineNameJson.get<std::string>();
                        
                        // 检查子引擎是否在定义的引擎列表中
                        bool subEngineDefined = false;
                        for (const auto& eng : enginePool) {
                            if (eng.contains("name") && eng["name"].get<std::string>() == subEngineName) {
                                subEngineDefined = true;
                                break;
                            }
                        }
                        if (!subEngineDefined) {
                            std::cerr << "错误: 引擎 '" << currentEngineName << "' 的子引擎 '" << subEngineName << "' 未在引擎池中定义。" << std::endl;
                            // 或者可以决定是否要因为这个错误而返回 true (表示检测到问题)
                            // return true; 
                            continue; // 当前跳过未定义的子引擎
                        }


                        if (recursionStack.count(subEngineName)) {
                            std::cerr << "错误: 检测到引擎间的循环依赖: ";
                            // 可以选择打印更详细的循环路径，但这会增加复杂性
                            // 简单打印涉及的引擎
                            std::string path_str;
                            for(const std::string& node : recursionStack){
                                path_str += node + " -> ";
                            }
                            path_str += subEngineName;
                            std::cerr << path_str << std::endl;
                            return true; // 发现循环
                        }
                        if (!visited.count(subEngineName)) {
                            if (detectCycle(subEngineName, visited, recursionStack, enginePool)) {
                                return true; // 从递归调用中发现循环
                            }
                        }
                    }
                }
                break; // 找到了当前引擎的定义，处理完毕
            }
        }
        recursionStack.erase(currentEngineName); // 从递归栈中移除当前引擎
        return false; // 未在此路径发现循环
    };

    if (config.contains("engine") && config["engine"].is_object() && config["engine"].contains("enginePool")) {
        const auto& enginePool = config["engine"]["enginePool"];
        std::unordered_set<std::string> visitedEnginesForCycleCheck;
        std::unordered_set<std::string> recursionStackForCycleCheck;
        for (const auto& engineDef : enginePool) {
            if (engineDef.contains("name") && engineDef["name"].is_string()) {
                std::string engineName = engineDef["name"].get<std::string>();
                if (!visitedEnginesForCycleCheck.count(engineName)) {
                    if (detectCycle(engineName, visitedEnginesForCycleCheck, recursionStackForCycleCheck, enginePool)) {
                        return false; // 如果检测到循环，验证失败
                    }
                }
            }
        }
    }

    // 8. 注册模块和定义引擎 (与之前逻辑类似)
    auto& registry_ptr = storage.registry; // 使用 .get() 获取裸指针如果需要
    auto& engine_ptr_storage = storage.engine; 

    // 注册启用的模块到 AdvancedRegistry
    for (const auto& moduleName : storage.enabledModules) {
        ModuleFactory::instance().registerModule(registry_ptr.get(), moduleName);
        // 实际的注册（如 reg->Register<Type>(name)）应该由 ModuleFactory 内部处理
        // 这里我们假设 AdvancedRegistry 能够通过名称查找并创建模块，
        // 或者 ModuleFactory 已经用某种方式填充了 AdvancedRegistry
    }
    
    if (config.contains("engine") && config["engine"].contains("enginePool")) {
        for (const auto& EngineDef : config["engine"]["enginePool"]) {
            if (!EngineDef.contains("name") || !EngineDef.value("enabled", false)) continue;
            std::string EngineName = EngineDef["name"].get<std::string>();
            engine_ptr_storage->defineengine(EngineName, 
                [EngineDef, EngineName](ModuleSystem::engineContext& context_lambda) {
                    // Placeholder
                });
        }
        storage.enginesAreDefined = true;
    }
    
    // 将解析后的配置（包含GlobalConfig和模块特定配置）传递给引擎构建
    // Nestedengine::Build 可能需要调整以区分全局参数和模块参数，或期望特定结构
    if (config.contains("config")) {
         engine_ptr_storage->Build(config["config"]); 
    }
    
    // 初始化主上下文并设置参数
    storage.mainContext = std::make_shared<ModuleSystem::engineContext>(*registry_ptr, engine_ptr_storage.get());
    if (config.contains("config")) {
        // 将整个 config.config (包含 GlobalConfig 和模块配置) 设置为一个名为 "config" 的参数
        storage.mainContext->setParameter("config", config["config"]);

        // 单独设置解析后的全局参数到主上下文 (方便直接访问)
        for (auto& [gKey, gValue] : storage.globalParams.items()) {
            storage.mainContext->setParameter(gKey, gValue);
        }
        // 单独设置模块特定配置到主上下文 (方便直接访问)
        // 注意：模块实例创建时会接收更具体的参数
        for (auto& [moduleName, params] : storage.moduleConfig.items()) {
            storage.mainContext->setParameter(moduleName, params);
        }
    }
    
    // 9. 收集模块执行顺序 (与之前逻辑类似)
    collectedModules.clear();
    std::unordered_set<std::string> visitedEnginesForCollection;
    if (!collectModulesFromConfig(config["engine"], "mainProcess", visitedEnginesForCollection)) {
        std::cerr << "错误: 收集模块执行顺序失败。" << std::endl;
        return false;
    }
    
    // 10. 存储引擎模块和执行顺序 (与之前逻辑类似)
    storage.engineModules.clear();
    storage.engineExecutionOrder.clear();
    std::vector<std::string> tempExecutionOrder;
    std::unordered_set<std::string> processedEnginesForOrder;
    
    std::function<void(const std::string&)> collectEngineOrder = 
        [&](const std::string& engineName_co) {
            // ... (之前的 collectEngineOrder 逻辑) ...
            if (processedEnginesForOrder.count(engineName_co) > 0) return;
            processedEnginesForOrder.insert(engineName_co);
            tempExecutionOrder.push_back(engineName_co);
            storage.engineModules[engineName_co] = {};
            for (const auto& moduleInfo : collectedModules) {
                if (moduleInfo.engineName == engineName_co) {
                    storage.engineModules[engineName_co].push_back(moduleInfo);
                }
            }
            if (config.contains("engine") && config["engine"].contains("enginePool")) {
                for (const auto& engine_def_co : config["engine"]["enginePool"]) {
                    if (engine_def_co.contains("name") && engine_def_co["name"].get<std::string>() == engineName_co && 
                        engine_def_co.contains("subenginePool") && 
                        engine_def_co["subenginePool"].is_array()) {
                        for (const auto& subEngineJson_co : engine_def_co["subenginePool"]) {
                            std::string subEngineName_co = subEngineJson_co.get<std::string>();
                            collectEngineOrder(subEngineName_co);
                        }
                        break;
                    }
                }
            }
        };
    
    collectEngineOrder("mainProcess");
    storage.engineExecutionOrder = tempExecutionOrder;
    storage.initializeEngineContexts();

    std::cout << "参数验证通过。" << std::endl;
    return true;
}

/**
 * @brief Runs the module system by executing the main process engine.
 */
void run() {
    auto& storage = ConfigurationStorage::instance();
    const nlohmann::json& config = storage.config;
    
    auto registry = storage.registry;
    auto context = storage.mainContext;

    engineExecutionEngine executionEngine(config["engine"], *context);
    
    std::cout << "开始执行主引擎工作流..." << std::endl;
    if (!executionEngine.executeengine("mainProcess", *context)) {
        std::cerr << "引擎执行失败" << std::endl;
    } else {
        std::cout << "引擎执行成功" << std::endl;
    }
    
    auto leakedModules = registry->checkLeakedModules();
    if (!leakedModules.empty()) {
        std::cerr << "警告: 检测到未释放的模块:" << std::endl;
        for (const auto& module : leakedModules) {
            std::cerr << "  - " << module << std::endl;
        }
    }
}

/**
 * @brief Tests the module system by manually executing selected modules.
 */
void test(const std::string& engineName, const std::string& action) {
    auto& storage = ConfigurationStorage::instance();
    
    if (!storage.registry || !storage.engine || !storage.mainContext || !storage.enginesAreDefined) {
        std::cerr << "错误: 模块系统未正确初始化，无法执行测试" << std::endl;
        return;
    }
    
    std::cout << "\n======== 开始模块测试 ========\n" << std::endl;
    
    try {
        // 如果指定了引擎名称和操作
        if (!engineName.empty() && !action.empty()) {
            if (storage.engineContexts.find(engineName) == storage.engineContexts.end()) {
                std::cerr << "错误: 未找到指定的引擎 '" << engineName << "'" << std::endl;
                return;
            }
            
<<<<<<< HEAD
            // 将操作字符串转换为模块操作
            ModuleAction moduleAction = stringToModuleAction(action);
            if (moduleAction == ModuleAction::UNKNOWN) {
                std::cerr << "错误: 无效的操作 '" << action << "', 有效操作: ";
                for (const auto& validAction : LIFECYCLE_ACTIONS) {
                    std::cerr << validAction << " ";
                }
                std::cerr << std::endl;
                return;
            }
=======
            engineContext->createModule("PreCGNS", moduleParams);
            std::cout << " - 创建 PreCGNS 成功" << std::endl;
            
            engineContext->initializeModule("PreCGNS");
            std::cout << " - 初始化 PreCGNS 成功" << std::endl;
>>>>>>> ae82eda4
            
            std::cout << "对引擎 '" << engineName << "' 执行操作: " << action << std::endl;
            
            // 获取引擎上下文
            auto& engineContext = storage.engineContexts[engineName];
            
            // 对于子引擎的递归执行
            std::function<void(const std::string&, ModuleAction)> executeEngineAction =
                [&](const std::string& engName, ModuleAction act) {
                    std::cout << "- 处理引擎: " << engName << std::endl;
                    
                    // 获取引擎定义
                    const nlohmann::json* engineDef = nullptr;
                    for (const auto& eng : storage.config["engine"]["enginePool"]) {
                        if (eng["name"] == engName) {
                            engineDef = &eng;
                            break;
                        }
                    }
                    
                    if (!engineDef) {
                        std::cerr << "  错误: 未找到引擎定义 '" << engName << "'" << std::endl;
                        return;
                    }
                    
                    // 获取此引擎的上下文
                    auto& context = storage.engineContexts[engName];
                    
                    // 首先处理当前引擎的模块
                    if ((*engineDef).contains("modules") && (*engineDef)["modules"].is_array()) {
                        for (const auto& moduleInfo : (*engineDef)["modules"]) {
                            if (moduleInfo.contains("name") && moduleInfo.contains("enabled") && 
                                moduleInfo["enabled"].get<bool>()) {
                                std::string moduleName = moduleInfo["name"];
                                
                                // 获取模块的有效参数
                                nlohmann::json moduleParams = getEffectiveModuleParams(
                                    storage.moduleConfig, 
                                    moduleName, 
                                    storage.config["config"].contains(moduleName) ? 
                                        storage.config["config"][moduleName] : nlohmann::json()
                                );
                                
                                // 执行请求的操作
                                std::cout << "  - 模块: " << moduleName;
                                switch (act) {
                                    case ModuleAction::CREATE:
                                        std::cout << " - 创建" << std::endl;
                                        context->createModule(moduleName, moduleParams);
                                        break;
                                    case ModuleAction::INITIALIZE:
                                        std::cout << " - 初始化" << std::endl;
                                        context->initializeModule(moduleName);
                                        break;
                                    case ModuleAction::EXECUTE:
                                        std::cout << " - 执行" << std::endl;
                                        context->executeModule(moduleName);
                                        break;
                                    case ModuleAction::RELEASE:
                                        std::cout << " - 释放" << std::endl;
                                        context->releaseModule(moduleName);
                                        break;
                                    default:
                                        std::cerr << " - 未知操作" << std::endl;
                                        break;
                                }
                            }
                        }
                    }
                    
                    // 然后处理子引擎
                    if ((*engineDef).contains("subenginePool") && (*engineDef)["subenginePool"].is_array()) {
                        for (const auto& subEngineName : (*engineDef)["subenginePool"]) {
                            executeEngineAction(subEngineName, act);
                        }
                    }
                };
<<<<<<< HEAD
=======
            }
            
           engineContext->createModule("EulerSolver", moduleParams);
            std::cout << " - 创建 EulerSolver 成功" << std::endl;
>>>>>>> ae82eda4
            
            // 执行指定的操作
            executeEngineAction(engineName, moduleAction);
            
        } else {
            // 原有测试逻辑保留（如果未指定具体引擎和操作）
            std::cout << "执行完整测试流程..." << std::endl;
            
            // 创建一些测试模块
            for (const auto& moduleName : {"PreCGNS", "EulerSolver", "PostCGNS"}) {
                nlohmann::json moduleParams = getEffectiveModuleParams(
                    storage.moduleConfig, 
                    moduleName, 
                    storage.config["config"].contains(moduleName) ? 
                        storage.config["config"][moduleName] : nlohmann::json()
                );
                
                std::cout << "创建模块: " << moduleName << std::endl;
                void* module = storage.mainContext->createModule(moduleName, moduleParams);
                
                std::cout << "初始化模块: " << moduleName << std::endl;
                storage.mainContext->initializeModule(moduleName);
                
                std::cout << "执行模块: " << moduleName << std::endl;
                storage.mainContext->executeModule(moduleName);
                
                std::cout << "释放模块: " << moduleName << std::endl;
                storage.mainContext->releaseModule(moduleName);
            }
        }
    } catch (const std::exception& e) {
        std::cerr << "测试过程中发生错误: " << e.what() << std::endl;
    }
    
    std::cout << "\n======== 模块测试结束 ========\n" << std::endl;
    
    // 只在 release 操作或无操作参数时检测模块泄漏
    if (action == "release" || action.empty()) {
        auto leakedModules = storage.registry->checkLeakedModules();
        if (!leakedModules.empty()) {
            std::cerr << "警告: 检测到未释放的模块:" << std::endl;
            for (const auto& leakInfo : leakedModules) {
                std::cerr << "  " << leakInfo << std::endl;
            }
        } else {
            std::cout << "未检测到模块泄漏。" << std::endl;
        }
    }
}

/**
 * @brief Constructor for ModuleRegistryInitializer, registers all module types.
 */
ModuleRegistryInitializer::ModuleRegistryInitializer() {
    // ModuleTypeRegistry::instance().registerType(
    //     "PreCGNS", 
    //     []() -> nlohmann::json { return PreCGNS::GetParamSchema(); }
    // );

    // 将模块关联到对应的引擎
    //assignModuleToEngine("PreCGNS", "PreGrid");
}

/**
 * @brief Initializes the ModuleFactory by registering all module types.
 */
void ModuleFactoryInitializer::init() {
    ModuleFactory& factory = ModuleFactory::instance();
    
    // factory.registerModuleType("PreCGNS", 
    //     [](AdvancedRegistry* reg, const std::string& name) -> bool { 
    //         reg->Register<PreCGNS>(name);
    //         return true;
    //     });
<<<<<<< HEAD

=======
>>>>>>> ae82eda4
}

/**
 * @brief Helper struct to initialize the module factory before main.
 */
struct ModuleFactoryInit {
    /**
     * @brief Constructor that triggers module factory initialization.
     */
    ModuleFactoryInit() {
        ModuleFactoryInitializer::init();
    }
};

/**
 * @brief Static instance to initialize the module factory before main.
 */
static ModuleSystem::ModuleFactoryInit moduleFactoryInitInstance;

}<|MERGE_RESOLUTION|>--- conflicted
+++ resolved
@@ -1957,7 +1957,6 @@
                 return;
             }
             
-<<<<<<< HEAD
             // 将操作字符串转换为模块操作
             ModuleAction moduleAction = stringToModuleAction(action);
             if (moduleAction == ModuleAction::UNKNOWN) {
@@ -1968,13 +1967,6 @@
                 std::cerr << std::endl;
                 return;
             }
-=======
-            engineContext->createModule("PreCGNS", moduleParams);
-            std::cout << " - 创建 PreCGNS 成功" << std::endl;
-            
-            engineContext->initializeModule("PreCGNS");
-            std::cout << " - 初始化 PreCGNS 成功" << std::endl;
->>>>>>> ae82eda4
             
             std::cout << "对引擎 '" << engineName << "' 执行操作: " << action << std::endl;
             
@@ -2052,13 +2044,6 @@
                         }
                     }
                 };
-<<<<<<< HEAD
-=======
-            }
-            
-           engineContext->createModule("EulerSolver", moduleParams);
-            std::cout << " - 创建 EulerSolver 成功" << std::endl;
->>>>>>> ae82eda4
             
             // 执行指定的操作
             executeEngineAction(engineName, moduleAction);
@@ -2133,10 +2118,7 @@
     //         reg->Register<PreCGNS>(name);
     //         return true;
     //     });
-<<<<<<< HEAD
-
-=======
->>>>>>> ae82eda4
+
 }
 
 /**
